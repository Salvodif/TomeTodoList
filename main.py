--- conflicted
+++ resolved
@@ -219,11 +219,7 @@
         with Vertical(id="search-dialog"):
             yield Static("Cerca Libri", id="search-title")
             yield Input(value=self.initial_value, placeholder="Titolo o autore...", id="search-modal-input")
-<<<<<<< HEAD
             with Grid(id="search-buttons"): # Rimosso columns=2
-=======
-            with Grid(id="search-buttons", columns=2):
->>>>>>> 9410035c
                 yield Button("Cerca", variant="primary", id="search-confirm")
                 yield Button("Annulla", variant="default", id="search-cancel")
 
@@ -246,11 +242,7 @@
     BINDINGS = [
         Binding("q", "quit", "Esci"), Binding("a", "add_book", "Aggiungi"),
         Binding("e", "edit_book", "Modifica"), Binding("d", "delete_book", "Cancella"),
-<<<<<<< HEAD
         Binding("ctrl+f", "show_search_screen", "Cerca Libri"),
-=======
-        Binding("ctrl+f", "show_search_popup", "Cerca"),
->>>>>>> 9410035c
     ]
 
     def __init__(self):
@@ -411,7 +403,6 @@
                 self.notify(f"Libro '{book_to_delete.title}' cancellato.", title="Successo")
         self.push_screen(ConfirmDeleteScreen(book_title=book_to_delete.title), on_dismiss)
 
-<<<<<<< HEAD
     def action_show_search_screen(self):
         """Mostra la schermata di ricerca dei libri."""
         # Definisce cosa fare quando la SearchScreen viene chiusa.
@@ -424,17 +415,7 @@
                 self.notify("Ricerca annullata.")
 
         self.push_screen(SearchScreen(), search_callback)
-=======
-    def action_show_search_popup(self):
-        def search_callback(search_term: Optional[str]):
-            if search_term is not None: # Permette stringa vuota per cancellare ricerca
-                self.current_search_term = search_term
-                self.refresh_table()
-            # Se search_term è None (popup annullato), non fare nulla
-
-        self.push_screen(SearchScreen(initial_value=self.current_search_term), search_callback)
->>>>>>> 9410035c
-    
+
     def action_quit(self):
         save_books_to_csv(DB_CSV, self.books)
         self.exit()
